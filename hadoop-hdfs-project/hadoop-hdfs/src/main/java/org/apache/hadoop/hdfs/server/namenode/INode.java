--- conflicted
+++ resolved
@@ -951,11 +951,7 @@
      * The list of blocks that need to be removed from blocksMap
      */
     private final List<BlockInfo> toDeleteList;
-<<<<<<< HEAD
-    
-=======
-
->>>>>>> 456e901a
+
     public BlocksMapUpdateInfo() {
       toDeleteList = new ChunkedArrayList<>();
     }
