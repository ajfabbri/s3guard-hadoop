/**
 * Licensed to the Apache Software Foundation (ASF) under one
 * or more contributor license agreements.  See the NOTICE file
 * distributed with this work for additional information
 * regarding copyright ownership.  The ASF licenses this file
 * to you under the Apache License, Version 2.0 (the
 * "License"); you may not use this file except in compliance
 * with the License.  You may obtain a copy of the License at
 *
 *     http://www.apache.org/licenses/LICENSE-2.0
 *
 * Unless required by applicable law or agreed to in writing, software
 * distributed under the License is distributed on an "AS IS" BASIS,
 * WITHOUT WARRANTIES OR CONDITIONS OF ANY KIND, either express or implied.
 * See the License for the specific language governing permissions and
 * limitations under the License.
 */
package org.apache.hadoop.hdfs.server.namenode;

import java.io.FileNotFoundException;
import java.io.IOException;
import java.util.Arrays;

import org.apache.hadoop.classification.InterfaceAudience;
import org.apache.hadoop.fs.permission.PermissionStatus;
import org.apache.hadoop.hdfs.protocol.Block;
import org.apache.hadoop.hdfs.protocol.QuotaExceededException;
import org.apache.hadoop.hdfs.server.blockmanagement.BlockInfo;
import org.apache.hadoop.hdfs.server.blockmanagement.BlockInfoUnderConstruction;
import org.apache.hadoop.hdfs.server.blockmanagement.DatanodeDescriptor;
import org.apache.hadoop.hdfs.server.blockmanagement.MutableBlockCollection;
import org.apache.hadoop.hdfs.server.common.HdfsServerConstants.BlockUCState;
import org.apache.hadoop.hdfs.server.namenode.snapshot.INodeFileUnderConstructionWithSnapshot;
import org.apache.hadoop.hdfs.server.namenode.snapshot.Snapshot;

import com.google.common.base.Preconditions;

/**
 * I-node for file being written.
 */
@InterfaceAudience.Private
public class INodeFileUnderConstruction extends INodeFile implements MutableBlockCollection {
  /** Cast INode to INodeFileUnderConstruction. */
  public static INodeFileUnderConstruction valueOf(INode inode, String path
      ) throws FileNotFoundException {
    final INodeFile file = INodeFile.valueOf(inode, path);
    if (!file.isUnderConstruction()) {
      throw new FileNotFoundException("File is not under construction: " + path);
    }
    return (INodeFileUnderConstruction)file;
  }

  private  String clientName;         // lease holder
  private final String clientMachine;
  private final DatanodeDescriptor clientNode; // if client is a cluster node too.
  
  INodeFileUnderConstruction(long id,
                             PermissionStatus permissions,
                             short replication,
                             long preferredBlockSize,
                             long modTime,
                             String clientName,
                             String clientMachine,
                             DatanodeDescriptor clientNode) {
<<<<<<< HEAD
    this(id, null, replication, modTime, preferredBlockSize, BlockInfo.EMPTY_ARRAY,
        permissions.applyUMask(UMASK), clientName, clientMachine, clientNode);
=======
    super(id, permissions, BlockInfo.EMPTY_ARRAY, replication, modTime,
        modTime, preferredBlockSize);
    this.clientName = clientName;
    this.clientMachine = clientMachine;
    this.clientNode = clientNode;
>>>>>>> 92b7165a
  }

  INodeFileUnderConstruction(long id,
                             byte[] name,
                             short blockReplication,
                             long modificationTime,
                             long preferredBlockSize,
                             BlockInfo[] blocks,
                             PermissionStatus perm,
                             String clientName,
                             String clientMachine,
                             DatanodeDescriptor clientNode) {
    super(id, name, perm, modificationTime, modificationTime,
        blocks, blockReplication, preferredBlockSize);
    this.clientName = clientName;
    this.clientMachine = clientMachine;
    this.clientNode = clientNode;
  }
  
  public INodeFileUnderConstruction(final INodeFile that,
      final String clientName,
      final String clientMachine,
      final DatanodeDescriptor clientNode) {
    super(that);
    this.clientName = clientName;
    this.clientMachine = clientMachine;
    this.clientNode = clientNode;
  }

  public String getClientName() {
    return clientName;
  }

  void setClientName(String clientName) {
    this.clientName = clientName;
  }

  public String getClientMachine() {
    return clientMachine;
  }

  public DatanodeDescriptor getClientNode() {
    return clientNode;
  }

  /** @return true unconditionally. */
  @Override
  public final boolean isUnderConstruction() {
    return true;
  }

  /**
   * Converts an INodeFileUnderConstruction to an INodeFile.
   * The original modification time is used as the access time.
   * The new modification is the specified mtime.
   */
  protected INodeFile toINodeFile(long mtime) {
    assertAllBlocksComplete();

    final INodeFile f = new INodeFile(getId(), getLocalNameBytes(),
        getPermissionStatus(), mtime, getModificationTime(),
        getBlocks(), getFileReplication(), getPreferredBlockSize());
    f.setParent(getParent());
    return f;
  }
  
  @Override
  public INodeFileUnderConstruction recordModification(final Snapshot latest,
      final INodeMap inodeMap) throws QuotaExceededException {
    if (isInLatestSnapshot(latest)) {
      INodeFileUnderConstructionWithSnapshot newFile = getParent()
          .replaceChild4INodeFileUcWithSnapshot(this, inodeMap)
          .recordModification(latest, inodeMap);
      return newFile;
    } else {
      return this;
    }
  }

  /** Assert all blocks are complete. */
  protected void assertAllBlocksComplete() {
    final BlockInfo[] blocks = getBlocks();
    for (int i = 0; i < blocks.length; i++) {
      Preconditions.checkState(blocks[i].isComplete(), "Failed to finalize"
          + " %s %s since blocks[%s] is non-complete, where blocks=%s.",
          getClass().getSimpleName(), this, i, Arrays.asList(getBlocks()));
    }
  }

  /**
   * Remove a block from the block list. This block should be
   * the last one on the list.
   */
  void removeLastBlock(Block oldblock) throws IOException {
    final BlockInfo[] blocks = getBlocks();
    if (blocks == null) {
      throw new IOException("Trying to delete non-existant block " + oldblock);
    }
    int size_1 = blocks.length - 1;
    if (!blocks[size_1].equals(oldblock)) {
      throw new IOException("Trying to delete non-last block " + oldblock);
    }

    //copy to a new list
    BlockInfo[] newlist = new BlockInfo[size_1];
    System.arraycopy(blocks, 0, newlist, 0, size_1);
    setBlocks(newlist);
  }

  /**
   * Convert the last block of the file to an under-construction block.
   * Set its locations.
   */
  @Override
  public BlockInfoUnderConstruction setLastBlock(BlockInfo lastBlock,
      DatanodeDescriptor[] targets) throws IOException {
    if (numBlocks() == 0) {
      throw new IOException("Failed to set last block: File is empty.");
    }
    BlockInfoUnderConstruction ucBlock =
      lastBlock.convertToBlockUnderConstruction(
          BlockUCState.UNDER_CONSTRUCTION, targets);
    ucBlock.setBlockCollection(this);
    setBlock(numBlocks()-1, ucBlock);
    return ucBlock;
  }

  /**
   * Update the length for the last block
   * 
   * @param lastBlockLength
   *          The length of the last block reported from client
   * @throws IOException
   */
  void updateLengthOfLastBlock(long lastBlockLength) throws IOException {
    BlockInfo lastBlock = this.getLastBlock();
    assert (lastBlock != null) : "The last block for path "
        + this.getFullPathName() + " is null when updating its length";
    assert (lastBlock instanceof BlockInfoUnderConstruction) : "The last block for path "
        + this.getFullPathName()
        + " is not a BlockInfoUnderConstruction when updating its length";
    lastBlock.setNumBytes(lastBlockLength);
  }
  
}<|MERGE_RESOLUTION|>--- conflicted
+++ resolved
@@ -62,16 +62,8 @@
                              String clientName,
                              String clientMachine,
                              DatanodeDescriptor clientNode) {
-<<<<<<< HEAD
     this(id, null, replication, modTime, preferredBlockSize, BlockInfo.EMPTY_ARRAY,
-        permissions.applyUMask(UMASK), clientName, clientMachine, clientNode);
-=======
-    super(id, permissions, BlockInfo.EMPTY_ARRAY, replication, modTime,
-        modTime, preferredBlockSize);
-    this.clientName = clientName;
-    this.clientMachine = clientMachine;
-    this.clientNode = clientNode;
->>>>>>> 92b7165a
+        permissions, clientName, clientMachine, clientNode);
   }
 
   INodeFileUnderConstruction(long id,
